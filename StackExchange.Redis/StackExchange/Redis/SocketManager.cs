--- conflicted
+++ resolved
@@ -183,20 +183,10 @@
 
 
             var addressFamily = endpoint.AddressFamily == AddressFamily.Unspecified ? AddressFamily.InterNetwork : endpoint.AddressFamily;
-<<<<<<< HEAD
-            var socket = new Socket(addressFamily, SocketType.Stream, ProtocolType.Tcp);
-
-            if (addressFamily != AddressFamily.Unix) SocketConnection.SetRecommendedClientOptions(socket);
-
-=======
             var protocolType = addressFamily == AddressFamily.Unix ? ProtocolType.Unspecified : ProtocolType.Tcp;
             var socket = new Socket(addressFamily, SocketType.Stream, protocolType);
-            SetFastLoopbackOption(socket);
-            if (addressFamily != AddressFamily.Unix)
-            {
-                socket.NoDelay = true;
-            }
->>>>>>> 64a4a523
+            SocketConnection.SetRecommendedClientOptions(socket);
+
             try
             {
                 var formattedEndpoint = Format.ToString(endpoint);
