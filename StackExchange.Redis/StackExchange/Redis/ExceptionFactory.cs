--- conflicted
+++ resolved
@@ -1,18 +1,18 @@
 ﻿using System;
-using System.Collections;
-using System.Collections.Generic;
-using System.Text;
-
+using System.Collections;
+using System.Collections.Generic;
+using System.Text;
+
 namespace StackExchange.Redis
 {
     internal static class ExceptionFactory
     {
-        const string DataCommandKey = "redis-command",
-            DataServerKey = "redis-server",
-            DataServerEndpoint = "server-endpoint",
-            DataConnectionState = "connection-state",
-            DataLastFailure = "last-failure",
-            DataLastInnerException = "last-innerexception";
+        const string DataCommandKey = "redis-command",
+            DataServerKey = "redis-server",
+            DataServerEndpoint = "server-endpoint",
+            DataConnectionState = "connection-state",
+            DataLastFailure = "last-failure",
+            DataLastInnerException = "last-innerexception";
 
 
         internal static Exception AdminModeNotEnabled(bool includeDetail, RedisCommand command, Message message, ServerEndPoint server)
@@ -74,95 +74,88 @@
             if (includeDetail) AddDetail(ex, message, null, null);
             return ex;
         }
-
-        internal static string GetInnerMostExceptionMessage(Exception e)
-        {
-            if (e == null)
-            {
-                return "";
+
+        internal static string GetInnerMostExceptionMessage(Exception e)
+        {
+            if (e == null)
+            {
+                return "";
+            }
+            else
+            {
+                while (e.InnerException != null)
+                {
+                    e = e.InnerException;
+                }
+                return e.Message;
+            }
+        }
+        
+        internal static Exception NoConnectionAvailable(bool includeDetail, RedisCommand command, Message message, ServerEndPoint server, ServerEndPoint[] serverSnapshot)
+        {
+            string commandLabel = GetLabel(includeDetail, command, message);
+
+            if (server != null)
+            {
+                //if we already have the serverEndpoint for connection failure use that
+                //otherwise it would output state of all the endpoints
+                serverSnapshot = new ServerEndPoint[] { server };
             }
-            else
-            {
-                while (e.InnerException != null)
-                {
-                    e = e.InnerException;
-                }
-                return e.Message;
-            }
-        }
-        
-        internal static Exception NoConnectionAvailable(bool includeDetail, RedisCommand command, Message message, ServerEndPoint server, ServerEndPoint[] serverSnapshot)
-        {
-            string commandLabel = GetLabel(includeDetail, command, message);
-
-            if (server != null)
-            {
-                //if we already have the serverEndpoint for connection failure use that
-                //otherwise it would output state of all the endpoints
-                serverSnapshot = new ServerEndPoint[] { server };
-            }
-<<<<<<< HEAD
-            string exceptionmessage = "No connection is available to service this operation: " + s ;
-
-#if !CORE_CLR
-            if (includeDetail)
-            {
-                exceptionmessage += ". " + ConnectionMultiplexer.GetThreadPoolAndCPUSummary();
-            }
-#endif
-            var ex = new RedisConnectionException(ConnectionFailureType.UnableToResolvePhysicalConnection, exceptionmessage, GetServerSnapshotInnerExceptions(serverSnapshot));
-=======
-
-            var innerException = PopulateInnerExceptions(serverSnapshot);
-
-            StringBuilder exceptionmessage = new StringBuilder("No connection is available to service this operation: ");
-            exceptionmessage.Append(commandLabel);
-            string innermostExceptionstring = GetInnerMostExceptionMessage(innerException);
-            if (!string.IsNullOrEmpty(innermostExceptionstring))
-            {
-                exceptionmessage.Append("; ");
-                exceptionmessage.Append(innermostExceptionstring);
-            }
-
-            var ex = new RedisConnectionException(ConnectionFailureType.UnableToResolvePhysicalConnection, exceptionmessage.ToString(), innerException);
+
+            var innerException = PopulateInnerExceptions(serverSnapshot);
+
+            StringBuilder exceptionmessage = new StringBuilder("No connection is available to service this operation: ").Append(commandLabel);
+            string innermostExceptionstring = GetInnerMostExceptionMessage(innerException);
+            if (!string.IsNullOrEmpty(innermostExceptionstring))
+            {
+                exceptionmessage.Append("; ").Append(innermostExceptionstring);
+            }
+
+#if !CORE_CLR
+            if (includeDetail)
+            {
+                exceptionmessage.Append("; ").Append(ConnectionMultiplexer.GetThreadPoolAndCPUSummary());
+            }
+#endif
+
+            var ex = new RedisConnectionException(ConnectionFailureType.UnableToResolvePhysicalConnection, exceptionmessage.ToString(), innerException);
             
->>>>>>> eee8bd04
-            if (includeDetail)
-            {
-                AddDetail(ex, message, server, commandLabel);
-            }
-            return ex;
-        }
-
-        internal static Exception PopulateInnerExceptions(ServerEndPoint[] serverSnapshot)
-        {
-            List<Exception> innerExceptions = new List<Exception>();
-            if (serverSnapshot != null)
-            {
-                if (serverSnapshot.Length > 0 && serverSnapshot[0].Multiplexer.LastException != null)
-                {
-                    innerExceptions.Add(serverSnapshot[0].Multiplexer.LastException);
-                }
-
-                for (int i = 0; i < serverSnapshot.Length; i++)
-                {
-                    if (serverSnapshot[i].LastException != null)
-                    {
-                        var lastException = serverSnapshot[i].LastException;
-                        innerExceptions.Add(lastException);
-                    }
-                }
-            }
-            if (innerExceptions.Count == 1)
-            {
-                return innerExceptions[0];
-            }
-            else if(innerExceptions.Count > 1)
-            {
-                return new AggregateException(innerExceptions);
-            }
-            return null;
-        }
+            if (includeDetail)
+            {
+                AddDetail(ex, message, server, commandLabel);
+            }
+            return ex;
+        }
+
+        internal static Exception PopulateInnerExceptions(ServerEndPoint[] serverSnapshot)
+        {
+            List<Exception> innerExceptions = new List<Exception>();
+            if (serverSnapshot != null)
+            {
+                if (serverSnapshot.Length > 0 && serverSnapshot[0].Multiplexer.LastException != null)
+                {
+                    innerExceptions.Add(serverSnapshot[0].Multiplexer.LastException);
+                }
+
+                for (int i = 0; i < serverSnapshot.Length; i++)
+                {
+                    if (serverSnapshot[i].LastException != null)
+                    {
+                        var lastException = serverSnapshot[i].LastException;
+                        innerExceptions.Add(lastException);
+                    }
+                }
+            }
+            if (innerExceptions.Count == 1)
+            {
+                return innerExceptions[0];
+            }
+            else if(innerExceptions.Count > 1)
+            {
+                return new AggregateException(innerExceptions);
+            }
+            return null;
+        }
 
         internal static Exception NotSupported(bool includeDetail, RedisCommand command)
         {
@@ -207,18 +200,18 @@
                 "It was not possible to connect to the redis server(s); to create a disconnected multiplexer, disable AbortOnConnectFail. " + failureMessage);
         }
 
-        internal static Exception BeganProfilingWithDuplicateContext(object forContext)
-        {
-            var exc = new InvalidOperationException("Attempted to begin profiling for the same context twice");
-            exc.Data["forContext"] = forContext;
-            return exc;
-        }
-
-        internal static Exception FinishedProfilingWithInvalidContext(object forContext)
-        {
-            var exc = new InvalidOperationException("Attempted to finish profiling for a context which is no longer valid, or was never begun");
-            exc.Data["forContext"] = forContext;
-            return exc;
+        internal static Exception BeganProfilingWithDuplicateContext(object forContext)
+        {
+            var exc = new InvalidOperationException("Attempted to begin profiling for the same context twice");
+            exc.Data["forContext"] = forContext;
+            return exc;
+        }
+
+        internal static Exception FinishedProfilingWithInvalidContext(object forContext)
+        {
+            var exc = new InvalidOperationException("Attempted to finish profiling for a context which is no longer valid, or was never begun");
+            exc.Data["forContext"] = forContext;
+            return exc;
         }
     }
 }