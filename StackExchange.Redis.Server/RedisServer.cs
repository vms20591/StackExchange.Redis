--- conflicted
+++ resolved
@@ -277,13 +277,8 @@
         [RedisCommand(1)]
         protected new virtual TypedRedisValue Shutdown(RedisClient client, RedisRequest request)
         {
-<<<<<<< HEAD
-            DoShutdown();
-            return TypedRedisValue.OK;
-=======
             DoShutdown(ShutdownReason.ClientInitiated);
-            return RedisResult.OK;
->>>>>>> f343388c
+            return TypedRedisValue.OK;
         }
         [RedisCommand(2)]
         protected virtual TypedRedisValue Strlen(RedisClient client, RedisRequest request)
