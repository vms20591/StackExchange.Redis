--- conflicted
+++ resolved
@@ -178,49 +178,9 @@
                 return varadic ? -minMagnitude : minMagnitude;
             }
         }
-<<<<<<< HEAD
+
         delegate TypedRedisValue RespOperation(RedisClient client, RedisRequest request);
-
-        protected int TcpPort()
-        {
-            var ep = _listener?.LocalEndPoint;
-            if (ep is IPEndPoint ip) return ip.Port;
-            if (ep is DnsEndPoint dns) return dns.Port;
-            return -1;
-        }
-
-        private Action<object> _runClientCallback;
-        // KeepAlive here just to make the compiler happy that we've done *something* with the task
-        private Action<object> RunClientCallback => _runClientCallback ??
-            (_runClientCallback = state => GC.KeepAlive(RunClient((IDuplexPipe)state)));
-
-        public void Listen(
-            EndPoint endpoint,
-            AddressFamily addressFamily = AddressFamily.InterNetwork,
-            SocketType socketType = SocketType.Stream,
-            ProtocolType protocolType = ProtocolType.Tcp,
-            PipeOptions sendOptions = null, PipeOptions receiveOptions = null)
-        {
-            Socket listener = new Socket(addressFamily, socketType, protocolType);
-            listener.Bind(endpoint);
-            listener.Listen(20);
-
-            _listener = listener;
-            StartOnScheduler(receiveOptions?.ReaderScheduler, _ => ListenForConnections(
-                sendOptions ?? PipeOptions.Default, receiveOptions ?? PipeOptions.Default), null);
-
-            Log("Server is listening on " + Format.ToString(endpoint));
-        }
-
-        private static void StartOnScheduler(PipeScheduler scheduler, Action<object> callback, object state)
-        {
-            if (scheduler == PipeScheduler.Inline) scheduler = null;
-            (scheduler ?? PipeScheduler.ThreadPool).Schedule(callback, state);
-        }
-=======
-        delegate RedisResult RespOperation(RedisClient client, RedisRequest request);
         
->>>>>>> f343388c
         // for extensibility, so that a subclass can get their own client type
         // to be used via ListenForConnections
         public virtual RedisClient CreateClient() => new RedisClient();
