--- conflicted
+++ resolved
@@ -85,7 +85,7 @@
                 var rde = (RedisConnectionException)ex.InnerException;
                 Assert.That(rde.FailureType, Is.EqualTo(ConnectionFailureType.SocketFailure));
             }
-        }
+        }
 #if DEBUG // needs AllowConnect, which is DEBUG only
         [Test]
         public void AbortOnConnectFailFalseConnectTimeoutError()
@@ -133,15 +133,12 @@
                 SocketManager.ConnectCompletionType = CompletionType.Any;
                 ClearAmbientFailures();
             }
-        }
-<<<<<<< HEAD
-#endif
-=======
+        }
 
->>>>>>> d0d108bf
+#endif
         [Test]
         public void TryGetAzureRoleInstanceIdNoThrow()
-        {
+        {
             Assert.IsNull(ConnectionMultiplexer.TryGetAzureRoleInstanceIdNoThrow());
         }
     }
